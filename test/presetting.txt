--- conflicted
+++ resolved
@@ -170,10 +170,8 @@
 [SamplerBuffer1 VS]
 -T vert -E main -o output/* SamplerBuffer1.hlsl
 
-<<<<<<< HEAD
 [TexelFetchTest1 VS]
 -T vert -E main -o output/* TexelFetchTest1.hlsl
-=======
+
 [MemoryBarrierTest1 VS]
--T comp -E main -o output/* MemoryBarrierTest1.hlsl
->>>>>>> 90f856c5
+-T comp -E main -o output/* MemoryBarrierTest1.hlsl